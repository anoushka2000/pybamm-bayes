import json
import os
import time
from typing import List, Optional

import elfi
import elfi.visualization.interactive as visin
import matplotlib.pyplot as plt
import numpy as np
import pandas as pd
import pybamm

from battery_model_parameterization.Python.sampling_problems.base_sampling_problem import (  # noqa: E501
    BaseSamplingProblem,
)
from battery_model_parameterization.Python.variable import Variable


def _fmt_variables(variables):
    lst = []
    for v in variables:
        var = v.__dict__.copy()
        var["prior"] = "ElfiPrior"
        lst.append(var)
    return lst


def _fmt_parameters(parameters):
    return {k: str(v) for k, v in parameters.items()}


class BOLFIIdentifiabilityAnalysis(BaseSamplingProblem):
    """
    Class for conducting non-linear identifiability analysis on
    battery simulation parameters using the Bayesian Optimization
    for Likelihood-Free Inference (BOLFI) framework.

    Parameters
    ----------
    battery_simulation: pybamm.Simulation
        Battery simulation for which parameter identifiability is being tested.
    parameter_values: pybamm.ParameterValues
        Parameter values for the simulation.
    variables: List[Variable]
        List of variables being identified in problem.
        Each variable listed in `variables` must be initialized
        as a pybamm.InputParameter in `parameter_values`.
    output: str
        Name of battery simulation output corresponding to observed quantity
        recorded in data e.g "Terminal voltage [V]", "Terminal power [W]"
        or "Current [A]".
    transform_type: str
        Transformation variable value input to battery model
        and sampling space.
        (only `log10`  and `None` implemented for now)
    noise: float
        Scale of zero-mean noise added to synthetic data used to identify parameters.
    target_resolution: int
        Frequency of points over which discrepancy is calculated when training
        Gaussian Process surrogate.
    times: np.ndarray
        Array of times at which simulation is evaluated.
    project_tag: str
        Project identifier (prefix to logs directory name).
    """

    def __init__(
<<<<<<< HEAD
        self,
        battery_simulation: pybamm.Simulation,
        parameter_values: pybamm.ParameterValues,
        variables: List[Variable],
        output: str,
        transform_type: str,
        noise: float,
        target_resolution: int = 30,
        times: Optional[np.ndarray] = None,
        project_tag: str = "",
=======
            self,
            battery_simulation: pybamm.Simulation,
            parameter_values: pybamm.ParameterValues,
            variables: List[Variable],
            transform_type: str,
            noise: float,
            target_resolution: int = 30,
            times: Optional[np.ndarray] = None,
            project_tag: str = "",
>>>>>>> 0ae47822
    ):

        super().__init__(
            battery_simulation=battery_simulation,
            parameter_values=parameter_values,
            variables=variables,
            output=output,
            transform_type=transform_type,
            project_tag=project_tag,
        )

        self.method = "BOLFI"
        self.generated_data = False
        self.true_values = np.array([v.value for v in self.variables])
        self.noise = noise
        self.target_resolution = target_resolution
        self.sampled_posterior = None

        if battery_simulation.operating_mode == "without experiment":
            if times is None:
                raise ValueError(
                    """If battery simulation is not operated using an experiment,\n
                an array of times to evaluate simulation at must be passed."""
                )

            self.times = times

        else:
            inputs = dict(
                zip([v.name for v in variables], [v.value for v in variables])
            )
            battery_simulation.solve(inputs=inputs)
            self.times = battery_simulation.solution["Time [s]"].entries

        data = self.simulate(self.true_values).flatten()
        self.data = data + np.random.normal(0, self.noise, data.shape)

        with open(os.path.join(self.logs_dir_path, "metadata.json"), "w") as outfile:
            outfile.write(json.dumps(self.metadata))

    @property
    def metadata(self):
        return {
            "battery model": self.battery_simulation.model.name,
            "parameter values": _fmt_parameters(self.parameter_values),
            "default inputs": self.default_inputs,
            "variables": _fmt_variables(self.variables),
            "transform type": self.transform_type,
            "noise": self.noise,
            "project": self.project_tag,
            "times": str(self.times),
            "data": str(self.data),
        }

    def simulate(self, *theta, batch_size=1, random_state=0):
        """
        Simulate method used by pints sampler.
        Parameters
        ----------
        theta: Tuple[float]
            Vector of input variable values.
        batch_size: int
            Batch size used to update GP surrogate
            (for compatibility with ELFI API).
        random_state: int
            Seed (for compatibility with ELFI API).
        Returns
        ----------
        output: np.ndarray
            Output time series.
        """
        variable_names = [v.name for v in self.variables]

        theta = np.array(theta).flatten().tolist()

        if not isinstance(theta[0], int) and not isinstance(theta[0], float):
            theta = [t[0] for t in theta]

        inputs = dict(zip(variable_names, [self.inverse_transform(t) for t in theta]))

        try:
            # solve with CasadiSolver
            self.battery_simulation.solve(
                inputs=inputs, solver=pybamm.CasadiSolver("fast"), t_eval=self.times
            )
            solution = self.battery_simulation.solution
<<<<<<< HEAD
            output = solution[self.output].entries
=======
            V = solution["Terminal voltage [V]"]
            output = V.entries
            self.csv_logger.info(["Casadi fast", solution.solve_time.value])
>>>>>>> 0ae47822

        except pybamm.SolverError:
            # CasadiSolver "fast" failed
            try:
                self.battery_simulation.solve(
                    inputs=inputs, solver=pybamm.CasadiSolver("safe"), t_eval=self.times
                )
                solution = self.battery_simulation.solution
<<<<<<< HEAD
                output = solution[self.output].entries
=======
                V = solution["Terminal voltage [V]"]
                output = V.entries
                self.csv_logger.info(["Casadi safe", solution.solve_time.value])
>>>>>>> 0ae47822

            except pybamm.SolverError:
                #  ScipySolver solver failed
                try:
                    self.battery_simulation.solve(
                        inputs=inputs, solver=pybamm.ScipySolver(), t_eval=self.times
                    )
                    solution = self.battery_simulation.solution
<<<<<<< HEAD
                    output = solution[self.output].entries
=======
                    V = solution["Terminal voltage [V]"]
                    output = V.entries
                    self.csv_logger.info(["Scipy", solution.solve_time.value])
>>>>>>> 0ae47822

                except pybamm.SolverError as e:

                    with open(os.path.join(self.logs_dir_path, "errors"), "a") as log:
                        log.write("**************\n")
                        log.write(np.array2string(theta) + "\n")
                        log.write(repr(e) + "\n")

                    # array of zeros to maximize residual if solution did not converge
                    output = np.zeros(self.data.shape)

        if self.generated_data:
            try:
                ess = np.sum(np.square((output - self.data) / self.noise)) / len(output)

            except ValueError:
                # arrays of unequal size due to incomplete solution
                ess = np.sum(np.square(self.data / self.noise)) / len(self.data)
                output = np.zeros(self.data.shape)

            self.residuals.append(ess)
        self.generated_data = True
        return output.flatten()

    def plot_pairwise(self):
        plot = self.sampled_posterior.plot_pairs()
        fig = plot[0].get_figure()
        fig.savefig(os.path.join(self.logs_dir_path, "pairwise_plot"))

    def plot_discrepancy(self):
        plot = self.bolfi.plot_discrepancy()
        fig = plot[0].get_figure()
        fig.savefig(os.path.join(self.logs_dir_path, "discrepancy"))

    def plot_acquistion_surface(self):
        f, _ = plt.subplots(1, 2, figsize=(13, 6), sharex="row", sharey="row")

        gp = self.bolfi.target_model

        # Draw the GP surface
        visin.draw_contour(
            gp.predict_mean,
            gp.bounds,
            self.bolfi.target_model.parameter_names,
            title="GP target surface",
            points=gp.X,
            axes=f.axes[0],
        )

        displays = [gp.instance]

        # Update
        visin._update_interactive(displays, options={})

        acq_index = self.bolfi._get_acquisition_index(self.bolfi.state["n_batches"])

        def acq(x):
            return self.bolfi.acquisition_method.evaluate(x, acq_index)

        # Draw the acquisition surface
        visin.draw_contour(
            acq,
            gp.bounds,
            self.bolfi.target_model.parameter_names,
            title="Acquisition surface",
            points=None,
            axes=f.axes[1],
        )

        f.savefig(os.path.join(self.logs_dir_path, "acquisition_surface"))

    def run(
            self,
            batch_size: int = 1,
            initial_evidence: int = 50,
            update_interval: int = 10,
            acq_noise_var: float = 0.1,
            n_evidence: int = 1500,
            sampling_iterations: int = 1000,
            n_chains=4,
    ):
        """
        Parameters
        __________
        batch_size: int
            Batch size used to train Gaussian Process (GP) surrogate.
        initial_evidence: int
            Number of number of initialization points (sampled straight
            from the priors before starting to optimize the acquisition
            of points).
        update_interval: float
             How often the GP hyperparameters are optimized.
        acq_noise_var: int
            Diagonal covariance of noise added to the acquired points
            (defaults to 0.1).
        n_evidence: str
            Number of evidence points used to fit GP surrogate
            (including `initial_evidence`).
        sampling_iterations: int
            Number of requested samples from the posterior for each chain.
        n_chains: int
            Number of independent chains.

        Returns
        -------
        chains: np.ndarray
            Sampling chains (shape: iteration, chains, parameters).
        """

        bounds = {var.name: var.bounds for var in self.variables}

        model = elfi.ElfiModel()

        for var in self.variables:
            elfi.Prior(
                var.prior.distribution.name,
                var.prior_loc,
                var.prior_scale,
                model=model,
                name=var.name,
            )

        elfi.Simulator(
            self.simulate,
            *[model[var.name] for var in self.variables],
            observed=self.data,
            name="elfi_simulator",
        )
        sumstats = []
        for i in range(0, len(self.data), self.target_resolution):
            sumstats.append(
                elfi.Summary(lambda x: x[i], model["elfi_simulator"], name=f"point {i}")
            )
        elfi.Distance("euclidean", *sumstats, name="euclidean_distance")

        self.bolfi = elfi.BOLFI(
            elfi.Operation(np.log, model["euclidean_distance"]),
            batch_size=batch_size,
            initial_evidence=initial_evidence,
            update_interval=update_interval,
            acq_noise_var=acq_noise_var,
            bounds=bounds,
        )

        # Fit the surrogate model
        # (Gaussian Process regression model for discrepancy given parameters.)
        training_start_time = time.time()
        self.bolfi.fit(n_evidence=n_evidence)
        training_end_time = time.time()
        opt_res = {
            param: value[0]
            for param, value in self.bolfi.extract_result().x_min.items()
        }
        self.plot_discrepancy()

        sampling_start_time = time.time()
        self.sampled_posterior = self.bolfi.sample(
            sampling_iterations, n_chains=n_chains
        )
        sampling_end_time = time.time()

        with open(
                os.path.join(self.logs_dir_path, "metadata.json"),
                "r",
        ) as outfile:
            metadata = json.load(outfile)

        metadata.update(
            {
                "initial_evidence": initial_evidence,
                "training_time": training_start_time - training_end_time,
                "sampling_time": sampling_start_time - sampling_end_time,
                "update_interval": update_interval,
                "acq_noise_var": acq_noise_var,
                "sampling_method": "BOLFI",
                "min_discrepancy": opt_res,
                "sample_means_and_95CIs": self.sampled_posterior.sample_means_and_95CIs,
                "n_chains": n_chains,
            }
        )
        self.csv_logger.info(
            [
                "bolfi_training",
                (training_start_time - training_end_time) * 1000  # seconds to ms
            ]
        )
        self.csv_logger.info(
            [
                "bolfi_sampling",
                (sampling_start_time - sampling_end_time) * 1000  # seconds to ms
            ]
        )

        chain_columns = [
            f"p{i}" for i in range(self.sampled_posterior.chains[0].shape[-1])
        ]
        chain_idx = 0

        chain_df_list = []

        for chain in self.sampled_posterior.chains:
            df = pd.DataFrame(chain, columns=chain_columns)
            df.to_csv(
                path_or_buf=os.path.join(self.logs_dir_path, f"chain_{chain_idx}.csv"),
                index=False,
            )
            chain_df_list.append(df)
            chain_idx += 1

        with open(
                os.path.join(self.logs_dir_path, "metadata.json"),
                "w",
        ) as outfile:
            json.dump(metadata, outfile)
        self.chains = pd.concat(chain_df_list)
        return self.chains<|MERGE_RESOLUTION|>--- conflicted
+++ resolved
@@ -65,7 +65,6 @@
     """
 
     def __init__(
-<<<<<<< HEAD
         self,
         battery_simulation: pybamm.Simulation,
         parameter_values: pybamm.ParameterValues,
@@ -76,17 +75,6 @@
         target_resolution: int = 30,
         times: Optional[np.ndarray] = None,
         project_tag: str = "",
-=======
-            self,
-            battery_simulation: pybamm.Simulation,
-            parameter_values: pybamm.ParameterValues,
-            variables: List[Variable],
-            transform_type: str,
-            noise: float,
-            target_resolution: int = 30,
-            times: Optional[np.ndarray] = None,
-            project_tag: str = "",
->>>>>>> 0ae47822
     ):
 
         super().__init__(
@@ -173,13 +161,9 @@
                 inputs=inputs, solver=pybamm.CasadiSolver("fast"), t_eval=self.times
             )
             solution = self.battery_simulation.solution
-<<<<<<< HEAD
             output = solution[self.output].entries
-=======
-            V = solution["Terminal voltage [V]"]
-            output = V.entries
+            
             self.csv_logger.info(["Casadi fast", solution.solve_time.value])
->>>>>>> 0ae47822
 
         except pybamm.SolverError:
             # CasadiSolver "fast" failed
@@ -188,13 +172,9 @@
                     inputs=inputs, solver=pybamm.CasadiSolver("safe"), t_eval=self.times
                 )
                 solution = self.battery_simulation.solution
-<<<<<<< HEAD
                 output = solution[self.output].entries
-=======
-                V = solution["Terminal voltage [V]"]
-                output = V.entries
+                
                 self.csv_logger.info(["Casadi safe", solution.solve_time.value])
->>>>>>> 0ae47822
 
             except pybamm.SolverError:
                 #  ScipySolver solver failed
@@ -203,13 +183,9 @@
                         inputs=inputs, solver=pybamm.ScipySolver(), t_eval=self.times
                     )
                     solution = self.battery_simulation.solution
-<<<<<<< HEAD
                     output = solution[self.output].entries
-=======
-                    V = solution["Terminal voltage [V]"]
-                    output = V.entries
+                    
                     self.csv_logger.info(["Scipy", solution.solve_time.value])
->>>>>>> 0ae47822
 
                 except pybamm.SolverError as e:
 
