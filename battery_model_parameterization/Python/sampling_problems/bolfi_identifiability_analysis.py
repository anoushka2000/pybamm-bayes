import json
import os
import time
from typing import List, Optional, Dict, Union, Callable

import elfi
import elfi.visualization.interactive as visin
import matplotlib.pyplot as plt
import inspect
import numpy as np
import pandas as pd
import pybamm
from scipy.stats import wasserstein_distance

from battery_model_parameterization.Python.sampling_problems.base_sampling_problem import (  # noqa: E501
    BaseSamplingProblem,
)
from battery_model_parameterization.Python.variable import Variable


def _fmt_variables(variables):
    lst = []
    for v in variables:
        var = v.__dict__.copy()
        var["prior"] = "ElfiPrior"
        lst.append(var)
    return lst


def _fmt_parameters(parameters):
    return {k: str(v) for k, v in parameters.items()}


class BOLFIIdentifiabilityAnalysis(BaseSamplingProblem):
    """
    Class for conducting non-linear identifiability analysis on
    battery simulation parameters using the Bayesian Optimization
    for Likelihood-Free Inference (BOLFI) framework.

    Parameters
    ----------
    battery_simulation: pybamm.Simulation
        Battery simulation for which parameter identifiability is being tested.
    parameter_values: pybamm.ParameterValues
        Parameter values for the simulation.
    variables: List[Variable]
        List of variables being identified in problem.
        Each variable listed in `variables` must be initialized
        as a pybamm.InputParameter in `parameter_values`.
    output: str
        Name of battery simulation output corresponding to observed quantity
        recorded in data e.g "Terminal voltage [V]", "Terminal power [W]"
        or "Current [A]".
    transform_type: str
        Transformation variable value input to battery model
        and sampling space.
        (only `log10`  and `None` implemented for now)
    noise: float
        Scale of zero-mean noise added to synthetic data used to identify parameters.
    target_resolution: int
        Frequency of points over which discrepancy is calculated when training
        Gaussian Process surrogate.
    times: np.ndarray
        Array of times at which simulation is evaluated.
    project_tag: str
        Project identifier (prefix to logs directory name).
    """

    def __init__(
<<<<<<< HEAD
            self,
            battery_simulation: pybamm.Simulation,
            parameter_values: pybamm.ParameterValues,
            variables: List[Variable],
            transform_type: str,
            noise: float,
            target_resolution: int = 30,
            times: Optional[np.ndarray] = None,
            project_tag: str = "",
=======
        self,
        battery_simulation: pybamm.Simulation,
        parameter_values: pybamm.ParameterValues,
        variables: List[Variable],
        output: str,
        transform_type: str,
        noise: float,
        target_resolution: int = 30,
        times: Optional[np.ndarray] = None,
        project_tag: str = "",
>>>>>>> 7394817b
    ):

        super().__init__(
            battery_simulation=battery_simulation,
            parameter_values=parameter_values,
            variables=variables,
            output=output,
            transform_type=transform_type,
            project_tag=project_tag,
        )

        self.method = "BOLFI"
        self.generated_data = False
        self.true_values = np.array([v.value for v in self.variables])
        self.noise = noise
        self.target_resolution = target_resolution
        self.sampled_posterior = None

        if battery_simulation.operating_mode == "without experiment":
            if times is None:
                raise ValueError(
                    """If battery simulation is not operated using an experiment,\n
                an array of times to evaluate simulation at must be passed."""
                )

            self.times = times

        else:
            inputs = dict(
                zip([v.name for v in variables], [v.value for v in variables])
            )
            battery_simulation.solve(inputs=inputs)
            self.times = battery_simulation.solution["Time [s]"].entries

        data = self.simulate(self.true_values).flatten()
        self.data = data + np.random.normal(0, self.noise, data.shape)

        with open(os.path.join(self.logs_dir_path, "metadata.json"), "w") as outfile:
            outfile.write(json.dumps(self.metadata))

    @property
    def metadata(self):
        return {
            "battery model": self.battery_simulation.model.name,
            "parameter values": _fmt_parameters(self.parameter_values),
            "default inputs": self.default_inputs,
            "variables": _fmt_variables(self.variables),
            "transform type": self.transform_type,
            "noise": self.noise,
            "project": self.project_tag,
            "times": str(self.times),
            "data": str(self.data),
        }

    @property
    def discrepancy_metrics(self):
        return {
            "euclidean": "euclidean",
            "minkowski": "minkowski",
            "cityblock": "cityblock",
            "seuclidean": "seuclidean",
            "sqeuclidean": "sqeuclidean",
            "cosine": "cosine",
            "correlation": "correlation",
            "hamming": "hamming",
            "jaccard": "jaccard",
            "chebyshev": "chebyshev",
            "canberra": "canberra",
            "braycurtis": "braycurtis",
            "mahalanobis": "mahalanobis",
            "wasserstein_distance": wasserstein_distance
        }

    def simulate(self, *theta, batch_size=1, random_state=0):
        """
        Simulate method used by pints sampler.
        Parameters
        ----------
        theta: Tuple[float]
            Vector of input variable values.
        batch_size: int
            Batch size used to update GP surrogate
            (for compatibility with ELFI API).
        random_state: int
            Seed (for compatibility with ELFI API).
        Returns
        ----------
        output: np.ndarray
            Output time series.
        """
        variable_names = [v.name for v in self.variables]

        theta = np.array(theta).flatten().tolist()

        if not isinstance(theta[0], int) and not isinstance(theta[0], float):
            theta = [t[0] for t in theta]

        inputs = dict(zip(variable_names, [self.inverse_transform(t) for t in theta]))

        try:
            # solve with CasadiSolver
            self.battery_simulation.solve(
                inputs=inputs, solver=pybamm.CasadiSolver("fast"), t_eval=self.times
            )
            solution = self.battery_simulation.solution
            output = solution[self.output].entries

            self.csv_logger.info(["Casadi fast", solution.solve_time.value])

        except pybamm.SolverError:
            # CasadiSolver "fast" failed
            try:
                self.battery_simulation.solve(
                    inputs=inputs, solver=pybamm.CasadiSolver("safe"), t_eval=self.times
                )
                solution = self.battery_simulation.solution
                output = solution[self.output].entries

                self.csv_logger.info(["Casadi safe", solution.solve_time.value])

            except pybamm.SolverError:
                #  ScipySolver solver failed
                try:
                    self.battery_simulation.solve(
                        inputs=inputs, solver=pybamm.ScipySolver(), t_eval=self.times
                    )
                    solution = self.battery_simulation.solution
                    output = solution[self.output].entries

                    self.csv_logger.info(["Scipy", solution.solve_time.value])

                except pybamm.SolverError as e:

                    with open(os.path.join(self.logs_dir_path, "errors"), "a") as log:
                        log.write("**************\n")
                        log.write(np.array2string(theta) + "\n")
                        log.write(repr(e) + "\n")

                    # array of zeros to maximize residual if solution did not converge
                    output = np.zeros(self.data.shape)

        if self.generated_data:
            try:
                ess = np.sum(np.square((output - self.data) / self.noise)) / len(output)

            except ValueError:
                # arrays of unequal size due to incomplete solution
                ess = np.sum(np.square(self.data / self.noise)) / len(self.data)
                output = np.zeros(self.data.shape)

            self.residuals.append(ess)
        self.generated_data = True
        return output.flatten()

    def plot_pairwise(self):
        plot = self.sampled_posterior.plot_pairs()
        fig = plot[0].get_figure()
        fig.savefig(os.path.join(self.logs_dir_path, "pairwise_plot"))

    def plot_discrepancy(self):
        plot = self.bolfi.plot_discrepancy()
        fig = plot[0].get_figure()
        fig.savefig(os.path.join(self.logs_dir_path, "discrepancy"))

    def plot_acquistion_surface(self):
        f, _ = plt.subplots(1, 2, figsize=(13, 6), sharex="row", sharey="row")

        gp = self.bolfi.target_model

        # Draw the GP surface
        visin.draw_contour(
            gp.predict_mean,
            gp.bounds,
            self.bolfi.target_model.parameter_names,
            title="GP target surface",
            points=gp.X,
            axes=f.axes[0],
        )

        displays = [gp.instance]

        # Update
        visin._update_interactive(displays, options={})

        acq_index = self.bolfi._get_acquisition_index(self.bolfi.state["n_batches"])

        def acq(x):
            return self.bolfi.acquisition_method.evaluate(x, acq_index)

        # Draw the acquisition surface
        visin.draw_contour(
            acq,
            gp.bounds,
            self.bolfi.target_model.parameter_names,
            title="Acquisition surface",
            points=None,
            axes=f.axes[1],
        )

        f.savefig(os.path.join(self.logs_dir_path, "acquisition_surface"))

    def run(
            self,
            batch_size: int = 1,
            initial_evidence: int = 50,
            update_interval: int = 10,
            acq_noise_var: float = 0.1,
            n_evidence: int = 1500,
            sampling_iterations: int = 1000,
<<<<<<< HEAD
            n_chains: int = 4,
            discrepancy_metric: Union[str, Callable] = "euclidean",
            distance_kwargs: Optional[Dict] = None
=======
            n_chains=4,
>>>>>>> 7394817b
    ):
        """
        Parameters
        __________
        batch_size: int
            Batch size used to train Gaussian Process (GP) surrogate.
        initial_evidence: int
            Number of number of initialization points (sampled straight
            from the priors before starting to optimize the acquisition
            of points).
        update_interval: float
             How often the GP hyperparameters are optimized.
        acq_noise_var: int
            Diagonal covariance of noise added to the acquired points
            (defaults to 0.1).
        n_evidence: str
            Number of evidence points used to fit GP surrogate
            (including `initial_evidence`).
        sampling_iterations: int
            Number of requested samples from the posterior for each chain.
        n_chains: int
            Number of independent chains.
        discrepancy_metric: Union[str, Callable]
            (Passed to elfi.Distance)
            If string it must be a valid metric from `scipy.spatial.distance.cdist`.
            Is a callable, the signature must be `distance(X, Y)`,
            where X is a n x m array containing n simulated values (summaries) in rows
            and Y is a 1 x m array that contains the observed values (summaries).
            The callable should return a vector of distances between the simulated
            summaries and the observednsummaries.
        distance_kwargs: Dict
            Additional parameters may be required depending on the chosen distance.
            See the scipy.spatial.cdist documentation.
        Returns
        -------
        chains: np.ndarray
            Sampling chains (shape: iteration, chains, parameters).
        """

        bounds = {var.name: var.bounds for var in self.variables}

        model = elfi.ElfiModel()

        for var in self.variables:
            elfi.Prior(
                var.prior.distribution.name,
                var.prior_loc,
                var.prior_scale,
                model=model,
                name=var.name,
            )

        elfi.Simulator(
            self.simulate,
            *[model[var.name] for var in self.variables],
            observed=self.data,
            name="elfi_simulator",
        )
        sumstats = []
        for i in range(0, len(self.data), self.target_resolution):
            sumstats.append(
                elfi.Summary(lambda x: x[i], model["elfi_simulator"], name=f"point {i}")
            )

        if isinstance(discrepancy_metric, str):
            discrepancy_metric = self.discrepancy_metrics[discrepancy_metric]
            discrepancy_metric_name = discrepancy_metric

        else:
            discrepancy_metric_name = inspect.getsourcelines(discrepancy_metric)[0][0]

        if distance_kwargs:
            elfi.Distance(
                discrepancy_metric, *sumstats, **distance_kwargs, name="distance"
            )
        else:
            elfi.Distance(discrepancy_metric, *sumstats, name="distance")

        self.bolfi = elfi.BOLFI(
            elfi.Operation(np.log, model["distance"]),
            batch_size=batch_size,
            initial_evidence=initial_evidence,
            update_interval=update_interval,
            acq_noise_var=acq_noise_var,
            bounds=bounds,
        )

        # Fit the surrogate model
        # (Gaussian Process regression model for discrepancy given parameters.)
        training_start_time = time.time()
        self.bolfi.fit(n_evidence=n_evidence)
        training_end_time = time.time()
        opt_res = {
            param: value[0]
            for param, value in self.bolfi.extract_result().x_min.items()
        }
        self.plot_discrepancy()

        sampling_start_time = time.time()
        self.sampled_posterior = self.bolfi.sample(
            sampling_iterations, n_chains=n_chains
        )
        sampling_end_time = time.time()

        with open(
                os.path.join(self.logs_dir_path, "metadata.json"),
                "r",
        ) as outfile:
            metadata = json.load(outfile)

        metadata.update(
            {
                "initial_evidence": initial_evidence,
                "training_time": training_start_time - training_end_time,
                "sampling_time": sampling_start_time - sampling_end_time,
                "update_interval": update_interval,
                "acq_noise_var": acq_noise_var,
                "sampling_method": "BOLFI",
                "min_discrepancy": opt_res,
                "sample_means_and_95CIs": self.sampled_posterior.sample_means_and_95CIs,
                "n_chains": n_chains,
                "discrepancy": discrepancy_metric_name
            }
        )
        self.csv_logger.info(
            [
                "bolfi_training",
                (training_start_time - training_end_time) * 1000  # seconds to ms
            ]
        )
        self.csv_logger.info(
            [
                "bolfi_sampling",
                (sampling_start_time - sampling_end_time) * 1000  # seconds to ms
            ]
        )

        chain_columns = [
            f"p{i}" for i in range(self.sampled_posterior.chains[0].shape[-1])
        ]
        chain_idx = 0

        chain_df_list = []

        for chain in self.sampled_posterior.chains:
            df = pd.DataFrame(chain, columns=chain_columns)
            df.to_csv(
                path_or_buf=os.path.join(self.logs_dir_path, f"chain_{chain_idx}.csv"),
                index=False,
            )
            chain_df_list.append(df)
            chain_idx += 1

        with open(
                os.path.join(self.logs_dir_path, "metadata.json"),
                "w",
        ) as outfile:
            json.dump(metadata, outfile)
        self.chains = pd.concat(chain_df_list)
        return self.chains<|MERGE_RESOLUTION|>--- conflicted
+++ resolved
@@ -67,17 +67,6 @@
     """
 
     def __init__(
-<<<<<<< HEAD
-            self,
-            battery_simulation: pybamm.Simulation,
-            parameter_values: pybamm.ParameterValues,
-            variables: List[Variable],
-            transform_type: str,
-            noise: float,
-            target_resolution: int = 30,
-            times: Optional[np.ndarray] = None,
-            project_tag: str = "",
-=======
         self,
         battery_simulation: pybamm.Simulation,
         parameter_values: pybamm.ParameterValues,
@@ -88,7 +77,6 @@
         target_resolution: int = 30,
         times: Optional[np.ndarray] = None,
         project_tag: str = "",
->>>>>>> 7394817b
     ):
 
         super().__init__(
@@ -298,13 +286,9 @@
             acq_noise_var: float = 0.1,
             n_evidence: int = 1500,
             sampling_iterations: int = 1000,
-<<<<<<< HEAD
             n_chains: int = 4,
             discrepancy_metric: Union[str, Callable] = "euclidean",
             distance_kwargs: Optional[Dict] = None
-=======
-            n_chains=4,
->>>>>>> 7394817b
     ):
         """
         Parameters
