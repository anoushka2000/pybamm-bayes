import json
import os
from typing import List

import numpy as np
import pandas as pd
import pints
import pybamm
from scipy.interpolate import interp1d

from battery_model_parameterization.Python.sampling_problems.base_sampling_problem import (  # noqa: E501
    BaseSamplingProblem,
)
from battery_model_parameterization.Python.variable import Variable
from battery_model_parameterization.Python.sampling_problems.utils import (
    _fmt_parameters,
    _fmt_variables,
)
from battery_model_parameterization.Python.logging import logger


class ParameterEstimation(BaseSamplingProblem):
    """
    Class for conducting parameter estimation on a battery model
    using Markov Chain Monte Carlo (MCMC) methods.

    Parameters
    ----------
    data: pd.DataFrame
        Experimental data profile as a DataFrame with columns
        `time` (time in seconds) and `output`.
        (Ensure units of output data match dimensions of battery simulation
        output variable).
    battery_simulation: pybamm.Simulation
        Battery simulation for which parameter identifiability is being tested.
    parameter_values: pybamm.ParameterValues
        Parameter values for the simulation with `variables` as inputs.[
    variables: List[Variable]
        List of variables being identified in problem.
    output: str
        Name of battery simulation output corresponding to observed quantity
        recorded in data e.g "Terminal voltage [V]", "Terminal power [W]"
        or "Current [A]".
    transform_type: str
        Transformation variable value input to battery model
        and sampling space.
        (only `log10` implemented for now)
    project_tag: str
        Project identifier (prefix to logs dir name).
    """

    def __init__(
            self,
            data: pd.DataFrame,
            battery_simulation: pybamm.Simulation,
            parameter_values: pybamm.ParameterValues,
            variables: List[Variable],
            output: str,
            transform_type: str,
            project_tag: str = "",
    ):

        super().__init__(
            battery_simulation=battery_simulation,
            parameter_values=parameter_values,
            variables=variables,
            output=output,
            transform_type=transform_type,
            project_tag=project_tag
        )

        initial_values = [v.value for v in self.variables]
        # use 1e-6 as initial value for noise
        initial_values.append(1e-6)
        self.initial_values = np.array(initial_values)
        self.times = data["time"]
        self.data = data["output"]

        self.battery_simulation.solve(
            inputs=self.default_inputs,
            solver=pybamm.CasadiSolver("safe"),
            t_eval=self.times,
        )

        simulation_end_time = max(self.battery_simulation.solution["Time [s]"].entries)
        if simulation_end_time > max(data["time"]):
            raise ValueError(
                f"""
            Experiment time span is {max(data["time"])} s.\n
            Simulation time span is {simulation_end_time} s.\n
            Time span and operating conditons of experimental data\n
            and simulation must match.
            """
            )

        if not np.array_equal(
                self.battery_simulation.solution["Time [s]"].entries, self.times
        ):
            # if simulation did not solve at times in data
            # (e.g. for experiments)
            # interpolate data to times in simulation

            interpolant = interp1d(x=self.times, y=self.data, fill_value="extrapolate")
            self.times = battery_simulation.solution["Time [s]"].entries
            self.data = interpolant(battery_simulation.solution["Time [s]"].entries)

        with open(os.path.join(self.logs_dir_path, "metadata.json"), "w") as outfile:
            outfile.write(json.dumps(self.metadata))

    @property
    def metadata(self):
        return {
            "battery model": self.battery_simulation.model.name,
            "parameter values": _fmt_parameters(self.parameter_values),
            "default inputs": self.default_inputs,
            "variables": _fmt_variables(self.variables),
            "transform type": self.transform_type,
            "project": self.project_tag,
            "times": str(self.times),
            "data": str(self.data),
        }

    @property
    def log_prior(self):
        # extra prior for unknown noise
        priors = [v.prior for v in self.variables]
        priors.append(pints.GaussianLogPrior(0, 1))
        return pints.ComposedLogPrior(*priors)

    def simulate(self, theta, times):
        """
        Simulate method used by pints sampler.
        Parameters
        ----------
        theta: np.ndarray
            Vector of input variable values.
        times: np.ndarray
            Array of times (in seconds) at which model is solved.
        Returns
        ----------
        output: np.ndarray
            Simulated time series.
        """
        variable_names = [v.name for v in self.variables]
        theta = theta[: len(variable_names) + 1]
        inputs = dict(zip(variable_names, [self.inverse_transform(t) for t in theta]))

        try:
            # solve with CasadiSolver
            self.battery_simulation.solve(
                inputs=inputs, solver=pybamm.CasadiSolver("fast"), t_eval=self.times
            )
            solution = self.battery_simulation.solution
<<<<<<< HEAD
            output = solution[self.output].entries
=======
            V = solution["Terminal voltage [V]"]
            output = V.entries
            self.csv_logger.info(["Casadi fast", solution.solve_time.value])
>>>>>>> 0ae47822

        except pybamm.SolverError:
            # CasadiSolver "fast" failed
            try:
                self.battery_simulation.solve(
                    inputs=inputs, solver=pybamm.CasadiSolver("safe"), t_eval=self.times
                )
                solution = self.battery_simulation.solution
<<<<<<< HEAD
                output = solution[self.output].entries
=======
                V = solution["Terminal voltage [V]"]
                output = V.entries
                self.csv_logger.info(["Casadi safe", solution.solve_time.value])
>>>>>>> 0ae47822

            except pybamm.SolverError:
                #  Casadi solver failed
                try:
                    self.battery_simulation.solve(
                        inputs=inputs, solver=pybamm.ScipySolver(), t_eval=self.times
                    )
                    solution = self.battery_simulation.solution
<<<<<<< HEAD
                    output = solution[self.output].entries
=======
                    V = solution["Terminal voltage [V]"]

                    output = V.entries
                    self.csv_logger.info(["Scipy", solution.solve_time.value])
>>>>>>> 0ae47822

                except pybamm.SolverError as e:

                    with open(os.path.join(self.logs_dir_path, "errors"), "a") as log:
                        log.write("**************\n")
                        log.write(np.array2string(theta) + "\n")
                        log.write(repr(e) + "\n")

                    # array of zeros to maximize residual if solution did not converge
                    output = np.zeros(self.data.shape)

        try:
            ess = np.sum(np.square((output - self.data))) / len(output)

        except ValueError:
            # arrays of unequal size due to incomplete solution
            ess = np.sum(np.square(self.data)) / len(self.data)
            output = np.zeros(self.data.shape)

        self.residuals.append(ess)
        return output

    def run(
            self,
            burnin: int = 0,
            n_iteration: int = 2000,
            n_chains: int = 12,
            n_workers: int = 4,
            sampling_method: str = "MetropolisRandomWalkMCMC",
    ):
        """
        Parameters
        __________
        burnin: int
            Initial iterations discarded from each chain.
        n_iteration: int
            Number of samples per chain.
        n_chains: int
            Number of chain.
        n_workers: int
            Number of parallel processes.
        sampling_method: str
            Name of MCMC sampling class (from pints)
            For a full list of samplers see:
            https://pints.readthedocs.io/en/stable/mcmc_samplers/index.html
            Defaults to MetropolisRandomWalkMCMC.

        Returns
        -------
        chains: np.ndarray
            Sampling chains (shape: iteration, chains, parameters).
        """
        sampling_method = "pints." + sampling_method

        problem = pints.SingleOutputProblem(
            model=self,
            times=self.times,
            values=self.data,
        )

        log_likelihood = pints.GaussianLogLikelihood(problem=problem)

        log_posterior = pints.LogPosterior(log_likelihood, self.log_prior)

        xs = [x * self.initial_values for x in np.random.normal(1, 0.2, n_chains)]

        # Create MCMC routine
        mcmc = pints.MCMCController(
            log_posterior, n_chains, xs, method=eval(sampling_method)
        )

        # Add stopping criterion
        mcmc.set_max_iterations(n_iteration)

        # Logging
        mcmc.set_log_to_screen(True)
        mcmc.set_chain_filename(os.path.join(self.logs_dir_path, "chain.csv"))
        mcmc.set_chain_storage(store_in_memory=True)
        mcmc.set_log_pdf_filename(os.path.join(self.logs_dir_path, "log_pdf.csv"))

        # Parallelization
        # TODO: ForkingPickler(file, protocol).dump(obj)
        #  TypeError: cannot pickle 'SwigPyObject' object
        # mcmc.set_parallel(parallel=n_workers)

        # Run
        logger.info("Running...")
        chains = mcmc.run()
        self.chains = chains
        logger.info("Done!")

        self.csv_logger.info(["pints", mcmc.time() * 1000])
        chains = pd.DataFrame(
            chains.reshape(chains.shape[0] * chains.shape[1], chains.shape[2])
        )
        # drop noise estimation column
        chains = chains[chains.columns[:-1]]

        #  evaluate optimal value for each parameter
        theta_optimal = np.array(
            [float(chains[column].mode().iloc[0]) for column in chains.columns]
        )

        #  find residual at optimal value
        y_hat = self.simulate(theta_optimal, times=self.times)
        error_at_optimal = np.sum(abs(y_hat - self.data)) / len(self.data)

        pd.DataFrame(
            {
                "residuals": self.residuals,
            }
        ).to_csv(os.path.join(self.logs_dir_path, "residuals.csv"))

        with open(
                os.path.join(self.logs_dir_path, "metadata.json"),
                "r",
        ) as outfile:
            metadata = json.load(outfile)

        metadata.update(
            {
                "burnin": burnin,
                "n_iteration": n_iteration,
                "n_chains": n_chains,
                "sampling_method": sampling_method,
                "theta_optimal": theta_optimal.tolist(),
                "error_at_optimal": error_at_optimal,
            }
        )

        with open(
                os.path.join(self.logs_dir_path, "metadata.json"),
                "w",
        ) as outfile:
            json.dump(metadata, outfile)

        return chains<|MERGE_RESOLUTION|>--- conflicted
+++ resolved
@@ -151,13 +151,9 @@
                 inputs=inputs, solver=pybamm.CasadiSolver("fast"), t_eval=self.times
             )
             solution = self.battery_simulation.solution
-<<<<<<< HEAD
             output = solution[self.output].entries
-=======
-            V = solution["Terminal voltage [V]"]
-            output = V.entries
+
             self.csv_logger.info(["Casadi fast", solution.solve_time.value])
->>>>>>> 0ae47822
 
         except pybamm.SolverError:
             # CasadiSolver "fast" failed
@@ -166,13 +162,9 @@
                     inputs=inputs, solver=pybamm.CasadiSolver("safe"), t_eval=self.times
                 )
                 solution = self.battery_simulation.solution
-<<<<<<< HEAD
                 output = solution[self.output].entries
-=======
-                V = solution["Terminal voltage [V]"]
-                output = V.entries
+
                 self.csv_logger.info(["Casadi safe", solution.solve_time.value])
->>>>>>> 0ae47822
 
             except pybamm.SolverError:
                 #  Casadi solver failed
@@ -181,14 +173,9 @@
                         inputs=inputs, solver=pybamm.ScipySolver(), t_eval=self.times
                     )
                     solution = self.battery_simulation.solution
-<<<<<<< HEAD
-                    output = solution[self.output].entries
-=======
-                    V = solution["Terminal voltage [V]"]
 
                     output = V.entries
                     self.csv_logger.info(["Scipy", solution.solve_time.value])
->>>>>>> 0ae47822
 
                 except pybamm.SolverError as e:
 
