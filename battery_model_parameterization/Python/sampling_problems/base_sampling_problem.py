--- conflicted
+++ resolved
@@ -46,14 +46,6 @@
     """
 
     def __init__(
-<<<<<<< HEAD
-            self,
-            battery_simulation: pybamm.Simulation,
-            parameter_values: pybamm.ParameterValues,
-            variables: List[Variable],
-            transform_type: str,
-            project_tag: str = "",
-=======
         self,
         battery_simulation: pybamm.Simulation,
         parameter_values: pybamm.ParameterValues,
@@ -61,7 +53,6 @@
         output: str,
         transform_type: str,
         project_tag: str = "",
->>>>>>> eed7ede1
     ):
 
         super().__init__()
@@ -144,16 +135,9 @@
                     variable.bounds[1] - variable.bounds[0],
                 )
                 sample = (
-<<<<<<< HEAD
-                        lower
-                        + variable.prior.distribution.rvs(
-                    size=7000,
-                )
-=======
                         lower + variable.prior.distribution.rvs(
                             size=7000,
                         )
->>>>>>> eed7ede1
                         * rng
                 )
             else:
@@ -217,13 +201,8 @@
                     results.append(
                         {
                             **inputs,
-<<<<<<< HEAD
                             "Reference": ref,
                             "Output": outp,
-=======
-                            "Time [s]": t,
-                            self.output: V,
->>>>>>> eed7ede1
                             "run": i,
                         }
                     )
@@ -245,30 +224,17 @@
             )
             plt.clf()
 
-<<<<<<< HEAD
             _scratch_plots = []
 
             for var in variable_names:
                 plot = plt.scatter(
                     df["Reference"],
                     df["Output"],
-=======
-            scratch_plots = []
-
-            for var in variable_names:
-                plot = plt.scatter(
-                    df["Time [s]"],
-                    df[self.output],
->>>>>>> eed7ede1
                     c=df[var],
                     cmap=sns.cubehelix_palette(as_cmap=True),
                 )
 
-<<<<<<< HEAD
                 _scratch_plots.append(plot)
-=======
-                scratch_plots.append(plot)
->>>>>>> eed7ede1
                 plt.clf()
 
             # Set up axis
@@ -286,13 +252,8 @@
                     sample = (
                             lower
                             + variable.prior.distribution.rvs(
-<<<<<<< HEAD
                         size=7000,
                     )
-=======
-                                size=7000,
-                            )
->>>>>>> eed7ede1
                             * rng
                     )
                 else:
@@ -328,23 +289,14 @@
                 # column 1: plot output colored by variable for each variable
                 sns.lineplot(
                     data=df,
-<<<<<<< HEAD
                     x="Reference",
                     y="Output",
-=======
-                    x="Time [s]",
-                    y=self.output,
->>>>>>> eed7ede1
                     hue=df[var],
                     ax=ax[i][1],
                     palette=sns.cubehelix_palette(as_cmap=True),
                 )
                 # add color bar
-<<<<<<< HEAD
                 plt.colorbar(_scratch_plots[i - 1], ax=ax[i][1], label=var)
-=======
-                plt.colorbar(scratch_plots[i - 1], ax=ax[i][1], label=var)
->>>>>>> eed7ede1
                 # remove discrete legend
                 ax[i][1].legend_.remove()
 
@@ -358,17 +310,11 @@
             # remove discrete legend
             ax[0][1].legend_.remove()
 
-            # Output vairable with one s.d. plot
+            # Output variable with one s.d. plot
             sns.lineplot(
-<<<<<<< HEAD
                 data=df, x="Reference", y="Output", errorbar=("sd", 1), ax=ax[0][0]
             )
             ax[0][0].set_ylabel("Output with one standard deviation")
-=======
-                data=df, x="Time [s]", y=self.output, errorbar=("sd", 1), ax=ax[0][0]
-            )
-            ax[0][0].set_ylabel(f"{self.output} with one standard deviation")
->>>>>>> eed7ede1
             ax[1][0].set_ylabel("Frequency")
             ax[2][0].set_ylabel("Frequency")
 
