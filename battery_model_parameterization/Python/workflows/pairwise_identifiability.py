import pints
<<<<<<< HEAD

from battery_model_parameterization import (
    dfn_constant_current_discharge, IdentifiabilityProblem, run_mcmc, Variable
=======
from battery_model_parameterization.Python.battery_simulation.model_setup import (
    dfn_constant_current_discharge,
>>>>>>> c8273c0a
)
# mu = -1*(int(abs(true_value)) - 0.5)
log_prior_Dsn = pints.GaussianLogPrior(-12.5, 1)

# mu = -1*(int(abs(true_value)) + 0.5)
log_prior_j0_n = pints.GaussianLogPrior(-5.5, 1)
# log_prior_j0_p = pints.GaussianLogPrior(-6.5, 1)
# log_prior_Dsp = pints.GaussianLogPrior(-13.5, 1)
# log_prior_De = pints.GaussianLogPrior(-9.5, 1)

Dsn = Variable(name="Ds_n", true_value=-13.408, prior=log_prior_Dsn)
j0_n = Variable(name="j0_n", true_value=-4.698, prior=log_prior_j0_n)
# j0_p = Variable(name="j0_p", true_value=-6.22, prior=log_prior_j0_p)
# Dsp = Variable(name="Ds_p", true_value=-13, prior=log_prior_Dsp)
# De = Variable(name="De", true_value=-9.27, prior=log_prior_De)

variables = [Dsn, j0_n]

model, param = dfn_constant_current_discharge(d_rate=0.1)

ten_hours = 60 * 60 * 10

identifiability_problem = IdentifiabilityProblem(
    model,
    variables,
    parameter_values=param,
    transform_type="log10",
    resolution=10,
    timespan=ten_hours,
    noise=0.005,
)
identifiability_problem.plot_data()
identifiability_problem.plot_priors()

chains = run_mcmc(
    identifiability_problem, burnin=2, n_iteration=3000, n_chains=10, n_workers=3
)<|MERGE_RESOLUTION|>--- conflicted
+++ resolved
@@ -1,13 +1,9 @@
 import pints
-<<<<<<< HEAD
 
 from battery_model_parameterization import (
     dfn_constant_current_discharge, IdentifiabilityProblem, run_mcmc, Variable
-=======
-from battery_model_parameterization.Python.battery_simulation.model_setup import (
-    dfn_constant_current_discharge,
->>>>>>> c8273c0a
 )
+
 # mu = -1*(int(abs(true_value)) - 0.5)
 log_prior_Dsn = pints.GaussianLogPrior(-12.5, 1)
 
