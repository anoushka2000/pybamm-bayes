import os
import shutil
import unittest

import elfi
import pybamm
from battery_model_parameterization import (
    BOLFIIdentifiabilityAnalysis,
    Variable,
    marquis_2019,
)

here = os.path.abspath(os.path.dirname(__file__))


class TestBOLFIIdentifiabilityAnalysis(unittest.TestCase):

    @classmethod
    def setUpClass(cls):
        # setup variables
        prior_Ds_n = elfi.Prior("norm", 13, 1, name="Ds_n")
        prior_Ds_p = elfi.Prior("norm", 12.5, 1, name="Ds_p")
<<<<<<< HEAD
        Ds_n = Variable(name="Ds_n", value=13.4, prior_loc=13, prior_scale=1,
                        prior=prior_Ds_n, bounds=(12, 14))
        Ds_p = Variable(name="Ds_p", value=13, prior_loc=13, prior_scale=1,
=======
        Ds_n = Variable(name="Ds_n", value=13.4,
                        prior=prior_Ds_n, bounds=(12, 14))
        Ds_p = Variable(name="Ds_p", value=13,
>>>>>>> 0ae47822
                        prior=prior_Ds_p, bounds=(12, 14))

        cls.variables = [Ds_n, Ds_p]

        # setup battery simulation
        model = pybamm.lithium_ion.SPMe()
        cls.parameter_values = marquis_2019(cls.variables)
        cls.simulation = pybamm.Simulation(
            model,
            parameter_values=cls.parameter_values,
            experiment=pybamm.Experiment(["Discharge at C/10 for 10 hours"]),
        )

        cls.identifiability_problem = BOLFIIdentifiabilityAnalysis(
            battery_simulation=cls.simulation,
            parameter_values=cls.parameter_values,
            variables=cls.variables,
            output="Terminal voltage [V]",
            transform_type="negated_log10",
            noise=0.001,
            target_resolution=30,
            project_tag="test",
        )

    def test_init_(self):
        # test generated_data flag
        self.assertEqual(self.identifiability_problem.generated_data, True)
        # test data generation
        self.assertEqual(
            len(self.identifiability_problem.data),
            len(self.identifiability_problem.times),
        )

    def test_metadata(self):
        self.assertIsInstance(self.identifiability_problem.metadata, dict)

    def test_true_values(self):
        self.assertEqual(
            self.identifiability_problem.true_values.shape[0],
            len(self.identifiability_problem.variables),
        )

    def test_simulate(self):
        output = self.identifiability_problem.simulate(
            self.identifiability_problem.true_values, self.identifiability_problem.times
        )
        self.assertFalse(output is None)

    def test_run(self):
        n_iteration = 200
        n_chains = 4
        n_evidence = 500

        chains = self.identifiability_problem.run(
            sampling_iterations=n_iteration,
            n_chains=n_chains,
            n_evidence=n_evidence,
        )

        self.assertEqual(len(chains.columns), len(self.variables))
        self.assertEqual(len(chains), n_iteration * n_chains)

    @classmethod
    def tearDownClass(cls):
        shutil.rmtree(
            TestBOLFIIdentifiabilityAnalysis.identifiability_problem.logs_dir_path
        )<|MERGE_RESOLUTION|>--- conflicted
+++ resolved
@@ -20,15 +20,10 @@
         # setup variables
         prior_Ds_n = elfi.Prior("norm", 13, 1, name="Ds_n")
         prior_Ds_p = elfi.Prior("norm", 12.5, 1, name="Ds_p")
-<<<<<<< HEAD
-        Ds_n = Variable(name="Ds_n", value=13.4, prior_loc=13, prior_scale=1,
-                        prior=prior_Ds_n, bounds=(12, 14))
-        Ds_p = Variable(name="Ds_p", value=13, prior_loc=13, prior_scale=1,
-=======
+
         Ds_n = Variable(name="Ds_n", value=13.4,
                         prior=prior_Ds_n, bounds=(12, 14))
         Ds_p = Variable(name="Ds_p", value=13,
->>>>>>> 0ae47822
                         prior=prior_Ds_p, bounds=(12, 14))
 
         cls.variables = [Ds_n, Ds_p]
